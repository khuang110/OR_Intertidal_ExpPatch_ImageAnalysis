--- conflicted
+++ resolved
@@ -1,4 +1,3 @@
-<<<<<<< HEAD
 import copy
 import pandas as pd
 import logging
@@ -269,219 +268,4 @@
         if self._y_transform is not None:
             y = self._y_transform(y)
 
-        return X, y
-=======
-import copy
-import pandas as pd
-import logging
-import numpy as np
-import os
-import re
-import torch
-
-from abc import abstractmethod
-from collections import namedtuple
-from os.path import dirname, abspath
-from skimage import io
-from torch.utils.data import Dataset
-from typing import Callable, List, Optional, Union
-
-logging.basicConfig(
-    format="%(asctime)s [%(name)s: %(levelname)s] | %(message)s",
-    datefmt="%Y-%m-%d %H:%M:%S",
-    level=logging.INFO,
-)
-
-logger = logging.getLogger("dataset.py")
-
-
-class PatchDataset(Dataset):
-    """Dataset class for patch data."""
-
-    # Supported date formats: YYYY-MM-DD, YYYY_MM_DD
-    # Specified here:
-    # https://github.com/NovakLab-EECS/OR_Intertidal_ExpPatch_ImageAnalysis/blob/master/ExpPatch-Info/ExpPatch_PictureFileNameConventions.txt
-    _DATE_FORMAT = "([0-9]{4}\-[0-9]{2}\-[0-9]{2})|([0-9]{4}\_[0-9]{2}\_[0-9]{2})"
-
-    def __init__(
-        self,
-        dataset_path: Union[os.PathLike, str],
-        transform: Optional[Callable] = None,
-    ):
-        """init method.
-
-        Args:
-            dataset_path: directory containing all of the files that contain the samples.
-            transform: Optional transform to be applied on a sample.
-        """
-        self._df = pd.DataFrame
-        self._dataset_path = dataset_path
-        self._transform = transform
-        self._abs_path = dirname(dirname(dirname(abspath(__file__))))
-
-    def _check_attr(self, attr_name: str, check_val_exists: bool = False):
-        if not hasattr(self, attr_name):
-            raise RuntimeError(
-                f"{type(self).__name__} needs to call super().__init__() before {attr_name} can be used."
-            )
-        if check_val_exists:
-            if getattr(self, attr_name) is None:
-                raise RuntimeError(f"{attr_name} is not initialized")
-
-    def __len__(self) -> int:
-        return len(self._df)
-
-    def _search_for_file(self, **kwargs):
-        """Generate a mapping from a given index to a relative file path.
-
-        Args:
-            file_type: file type of files that will be added to dataset.
-        """
-        buf = []
-        columns = None
-        self._check_attr("_dataset_path", check_val_exists=True)
-        total_files = 0
-        for root, dirs, files in os.walk(self._dataset_path, topdown=True):
-            # for name in files:
-            if files:
-                total_files += len(files)
-                grouped_files = self._map_files_to_patches(
-                    # name=name,
-                    root=root,
-                    dirs=dirs,
-                    files=files,
-                    kwargs=kwargs,
-                )
-                if grouped_files is not None:
-                    buf.append(list(grouped_files.values()))
-                    if columns is None:
-                        columns = list(grouped_files.keys())
-        self._df = pd.DataFrame(buf, columns=columns)
-
-    @abstractmethod
-    def _map_files_to_patches(self, **kwargs):
-        """Method that defines a policy for filling patches"""
-        pass
-
-    def _read_class_counts(self, xls_file_path: Union[str, os.PathLike]):
-        class_counts = pd.read_table(xls_file_path)
-
-        # Extract Total counts of each type
-        # Drop "Total" in first column
-        class_counts = class_counts.to_numpy()[0][1:]
-        return class_counts
-
-    def _read_landmarks(self, xml_file_path: Union[str, os.PathLike]) -> np.ndarray:
-        """Method to read species coordinate data from .XML file
-
-        Args:
-            xml_file_path: Path to XML file containing species coordinate
-
-        Returns:
-
-        """
-        with open(xml_file_path, "r") as f:
-            data = f.read()
-
-        raise RuntimeError("`_read_landmarks` not implemented yet..")
-        return # class_label
-
-    def to_file(self, file_name: Optional[str] = None):
-        """Put dataset in a csv file
-
-        Args:
-            file_name: name of file to put it in
-        """
-        if file_name is None:
-            file_name = "PatchDataset.csv"
-
-        self._df.to_csv(file_name, encoding="utf-8")
-
-    @abstractmethod
-    def __getitem__(self, idx):
-        """getitem method."""
-        pass
-
-
-class PatchPicsDataset(PatchDataset):
-    """Dataset class for .jpg images"""
-
-    _FILE_TYPE = {
-        ".jpg": 0,
-        ".xml": 1,
-        ".xls": 2,
-    }
-
-    def __init__(
-        self,
-        dataset_path: Union[os.PathLike, str],
-        transform: Optional[Callable] = None,
-    ):
-        super().__init__(dataset_path, transform)
-        self.f = []
-        self._search_for_file()
-
-    def _map_files_to_patches(
-        self, root: str, dirs: List[str], files: List[str], **kwargs
-    ):
-        # Offset for 3 associated files being removed.
-        tmp_len_files = len(files) - 3
-        relative_path = "".join(root.split(self._abs_path))[1:]
-
-        # TODO: fix so it finds all of the files, ending condition stops too early.
-        while len(files) > tmp_len_files:
-            buf = {str(f_type): None for f_type in self._FILE_TYPE.keys()}
-            tmp_files = copy.copy(files)
-            f = tmp_files[0][:-4]
-
-            # File naming patter. Based off specified naming conventions
-            pattern = f"^(\w+_{f})$|^({f})$"
-
-            date = re.match(self._DATE_FORMAT, f)
-            if date:
-
-                # Loop over remaining files and find ones with the same name
-                for i, file in enumerate(tmp_files):
-                    # Create a pattern that is the file name omitting the file extension
-                    patch_pattern = re.match(pattern, file[:-4])
-
-                    if patch_pattern:
-                        file_type = self._FILE_TYPE.get(file[-4:].lower())
-
-                        if file_type is not None:
-                            buf[file[-4:].lower()] = os.path.join(relative_path, file)
-                            files.remove(file)
-                        if None not in buf.values():
-                            # buf contains all associated files
-                            return buf
-            else:
-                del files[0]
-            # Did not find any Similar files
-            if len(files) == len(tmp_files):
-                break
-            if None not in buf.values():
-                self.f.append(files)
-                return buf
-        self.f.append(files)
-        return None
-
-    def __getitem__(self, idx):
-        """getitem method.
-
-        Args:
-            idx (int or torch.tensor): index of sample in the dataset.
-        """
-        if torch.is_tensor(idx):
-            idx = idx.tolist()
-
-        img_name = os.path.join(self._abs_path, self._df.iloc[idx, 0])
-        X = io.imread(img_name)
-
-        class_count_path = os.path.join(self._abs_path, self._df.iloc[idx, 2])
-        class_count = self._read_class_counts(class_count_path)
-
-        landmarks_path = os.path.join(self._abs_path, self._df.iloc[idx, 1])
-        y = self._read_landmarks(landmarks_path)
-
-        return X, y
->>>>>>> 3f9a4134
+        return X, y