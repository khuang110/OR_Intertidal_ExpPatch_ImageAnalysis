<<<<<<< HEAD
from os.path import dirname, abspath, join
from torch.utils.data import DataLoader

from dataset import (
    PatchPicsDataset,
    convert_labels_to_yolo,
)


def test_patch_dataset():
    patch_path = "ExpPatch-Pics"
    batch_size = 10

    # Test ground truth bbox
    G = {i: (100.0, 100.0) for i in range(1, 26)}

    # Get absolute path to `ExpPatch-Pics` directory
    abs_path = dirname(dirname(dirname(abspath(__file__))))
    patch_path = join(abs_path, patch_path)

    patch_pic_dataset = PatchPicsDataset(dataset_path=patch_path)

    # Convert labels to YOLOv5 format
    x, y = patch_pic_dataset[0]
    bboxes = convert_labels_to_yolo(x, y, G)

    exit(420)

    # Dataloader object
    dataloader = DataLoader(
        dataset=patch_pic_dataset,
        batch_size=batch_size,
        shuffle=False,
        num_workers=0,
    )


if __name__ == "__main__":
    test_patch_dataset()
=======
from os.path import dirname, abspath, join
from torch.utils.data import DataLoader

from dataset import (
    PatchPicsDataset,
)


def test_patch_dataset():
    patch_path = "ExpPatch-Pics"
    batch_size = 10

    # Get absolute path to `ExpPatch-Pics` directory
    abs_path = dirname(dirname(dirname(abspath(__file__))))
    patch_path = join(abs_path, patch_path)

    patch_pic_dataset = PatchPicsDataset(dataset_path=patch_path)
    # patch_pic_dataset.open_image()
    # patch_pic_dataset.patches_dict_to_file()
    test_return_value = patch_pic_dataset[0]

    dataloader = DataLoader(
        dataset=patch_pic_dataset,
        batch_size=batch_size,
        shuffle=False,
        num_workers=0,
    )
    # print(f'Returned value: {test_return_value}')


if __name__ == "__main__":
    test_patch_dataset()
>>>>>>> 3f9a4134
<|MERGE_RESOLUTION|>--- conflicted
+++ resolved
@@ -1,44 +1,3 @@
-<<<<<<< HEAD
-from os.path import dirname, abspath, join
-from torch.utils.data import DataLoader
-
-from dataset import (
-    PatchPicsDataset,
-    convert_labels_to_yolo,
-)
-
-
-def test_patch_dataset():
-    patch_path = "ExpPatch-Pics"
-    batch_size = 10
-
-    # Test ground truth bbox
-    G = {i: (100.0, 100.0) for i in range(1, 26)}
-
-    # Get absolute path to `ExpPatch-Pics` directory
-    abs_path = dirname(dirname(dirname(abspath(__file__))))
-    patch_path = join(abs_path, patch_path)
-
-    patch_pic_dataset = PatchPicsDataset(dataset_path=patch_path)
-
-    # Convert labels to YOLOv5 format
-    x, y = patch_pic_dataset[0]
-    bboxes = convert_labels_to_yolo(x, y, G)
-
-    exit(420)
-
-    # Dataloader object
-    dataloader = DataLoader(
-        dataset=patch_pic_dataset,
-        batch_size=batch_size,
-        shuffle=False,
-        num_workers=0,
-    )
-
-
-if __name__ == "__main__":
-    test_patch_dataset()
-=======
 from os.path import dirname, abspath, join
 from torch.utils.data import DataLoader
 
@@ -70,5 +29,4 @@
 
 
 if __name__ == "__main__":
-    test_patch_dataset()
->>>>>>> 3f9a4134
+    test_patch_dataset()